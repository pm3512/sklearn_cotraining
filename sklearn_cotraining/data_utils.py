import numpy as np
from sklearn.datasets import make_classification
from math import ceil
from enum import Enum

class DataGenerationType(Enum):
    """
        Enum for the different types of data generation
    """
    SKLEARN = 1
    RECTS = 2

def process_data(
        X: np.ndarray,
        y: np.ndarray,
        X_pool: np.ndarray,
        y_pool: np.ndarray,
        n_samples: int,
        n_features: int,
        n_informative: int,
        prob_replace: float=0,
        random_state: int | None=None,
        permute_cols: bool=True
    ):
    np.random.seed(random_state)

    # Rearrange features so that both classifiers have an equal number of
    # informative and redundant features. This eliminates the possibility of
    # one classifier being useless, which would lead to high disagreement
    X = np.concatenate([X, X_pool], axis=0)

<<<<<<< HEAD
    X1 =  np.concatenate([
        X[:, :(n_informative // 2)],
        X[:, (n_informative):3 * (n_informative // 2)],
        X[:, (n_informative * 2):(n_features // 2 + n_informative)]
    ], axis=1)

    X2 =  np.concatenate([
        X[:, (n_informative // 2):(n_informative)],
        X[:, 3 * (n_informative // 2): (n_informative * 2)],
        X[:, (n_features // 2 + n_informative):]
    ], axis=1)

    X_pool = np.concatenate([X1[n_samples:], X2[n_samples:]], axis=1)
=======
    if permute_cols:
        X1 =  np.concatenate([
            X[:, :(n_informative // 2)],
            X[:, (n_informative):3 * (n_informative // 2)],
            X[:, (n_informative * 2):(n_features // 2 + n_informative)]
        ], axis=1)

        X2 =  np.concatenate([
            X[:, (n_informative // 2):(n_informative)],
            X[:, 3 * (n_informative // 2): (n_informative * 2)],
            X[:, (n_features // 2 + n_informative):]
        ], axis=1)
    else:
        X1 = X[:, :n_features // 2]
        X2 = X[:, n_features // 2:]

    X = np.concatenate([X1, X2], axis=1)
    X_pool = X[n_samples:]
>>>>>>> e1e0f318
    X1 = X1[:n_samples]
    X2 = X2[:n_samples]

    # randomly select indices where the first or second half of features will
    # be replaced by features from random samples
    r = np.random.uniform(size=n_samples)
    replace_idx_1 = r < prob_replace / 2
    replace_idx_2 = (r >= prob_replace / 2) & (r < prob_replace)

    replace_idx_1 = np.tile(replace_idx_1, (n_features // 2, 1)).T
    replace_idx_2 = np.tile(replace_idx_2, (n_features // 2, 1)).T

    # randomly select samples to replace features
    negative_pool = X_pool[y_pool == 0]
    positive_pool = X_pool[y_pool == 1]

    negative_idx = y == 0
    positive_idx = y == 1

    negative_idx = np.tile(negative_idx, (n_features, 1)).T
    positive_idx = np.tile(positive_idx, (n_features, 1)).T

    pos_replace_idx = np.random.permutation(positive_pool.shape[0]).repeat(ceil(n_samples / positive_pool.shape[0]))[:n_samples]
    neg_replace_idx = np.random.permutation(negative_pool.shape[0]).repeat(ceil(n_samples / negative_pool.shape[0]))[:n_samples]

    pos_replace = positive_pool[pos_replace_idx]
    neg_replace = negative_pool[neg_replace_idx]
    replace = positive_idx * neg_replace + negative_idx * pos_replace

    # replace features
    X1_replace = replace[:, :(n_features // 2)]
    X2_replace = replace[:, (n_features // 2):]
    X1 = np.where(replace_idx_1, X1_replace, X1)
    X2 = np.where(replace_idx_2, X2_replace, X2)

    X = np.concatenate([X1, X2], axis=1)

    # shuffle
    permute = np.random.permutation(n_samples)
    X = X[permute]
    y = y[permute]

    # unlabel half of the data
    y[:n_samples//2] = -1

    return X, y

def gen_rects(
        n_samples: int,
        n_features: int,
        random_state: int | None=None,
        prob_replace: float=0,
    ):
    if n_features < 2:
        raise ValueError("n_features must be at least 2")
    np.random.seed(random_state)
    X = np.random.uniform(size=(n_samples, n_features))
    # xor-like labelling function
    def choose_label(x, disagree_size):
        if (x[0] >= 1 - disagree_size and x[1] < disagree_size):
            return 0
        if (x[0] < disagree_size and x[1] >= 1 - disagree_size):
            return 1
        return 1 if x[0] + x[1] >= 1 else 0
    label_fn = lambda x: choose_label(x, prob_replace)
    y = np.apply_along_axis(label_fn, 1, X)
    return X, y

def generate_data(
        n_samples: int,
        n_features: int,
        n_informative: int,
        prob_replace: float=0,
        gen_type: DataGenerationType=DataGenerationType.SKLEARN,
        random_state: int | None=None,
        permute_cols: bool=True
    ):
    np.random.seed(random_state)
    if gen_type == DataGenerationType.SKLEARN:
        X, y = make_classification(
            n_samples=n_samples * 3,
            n_features=n_features,
            random_state=random_state,
            n_informative=n_informative,
            n_redundant=n_informative,
            shuffle=False,
        )
    elif gen_type == DataGenerationType.RECTS:
        X, y = gen_rects(n_samples * 3, n_features, random_state=random_state, prob_replace=prob_replace)
        prob_replace = 0
    else:
        raise ValueError(f"Unknown data generation type {gen_type}")
    perm = np.random.permutation(n_samples * 3)
    X = X[perm]
    y = y[perm]

    X_pool = X[n_samples:]
    y_pool = y[n_samples:]
    X = X[:n_samples]
    y = y[:n_samples]

    return process_data(X, y, X_pool, y_pool, n_samples, n_features, n_informative, prob_replace, random_state, permute_cols)<|MERGE_RESOLUTION|>--- conflicted
+++ resolved
@@ -29,21 +29,6 @@
     # one classifier being useless, which would lead to high disagreement
     X = np.concatenate([X, X_pool], axis=0)
 
-<<<<<<< HEAD
-    X1 =  np.concatenate([
-        X[:, :(n_informative // 2)],
-        X[:, (n_informative):3 * (n_informative // 2)],
-        X[:, (n_informative * 2):(n_features // 2 + n_informative)]
-    ], axis=1)
-
-    X2 =  np.concatenate([
-        X[:, (n_informative // 2):(n_informative)],
-        X[:, 3 * (n_informative // 2): (n_informative * 2)],
-        X[:, (n_features // 2 + n_informative):]
-    ], axis=1)
-
-    X_pool = np.concatenate([X1[n_samples:], X2[n_samples:]], axis=1)
-=======
     if permute_cols:
         X1 =  np.concatenate([
             X[:, :(n_informative // 2)],
@@ -62,7 +47,6 @@
 
     X = np.concatenate([X1, X2], axis=1)
     X_pool = X[n_samples:]
->>>>>>> e1e0f318
     X1 = X1[:n_samples]
     X2 = X2[:n_samples]
 
