from distutils.core import setup

setup(
    name='Scikit Cotraining',
<<<<<<< HEAD
    version='0.1dev',
    packages=['sklearn_cotraining',],
=======
    version='0.1',
    packages=['cotraining',],
>>>>>>> 52f6bb91
    long_description=open('README.md').read(),
)<|MERGE_RESOLUTION|>--- conflicted
+++ resolved
@@ -1,13 +1,8 @@
 from distutils.core import setup
 
 setup(
-    name='Scikit Cotraining',
-<<<<<<< HEAD
+    name='sklearn_cotraining',
     version='0.1dev',
     packages=['sklearn_cotraining',],
-=======
-    version='0.1',
-    packages=['cotraining',],
->>>>>>> 52f6bb91
     long_description=open('README.md').read(),
 )